--- conflicted
+++ resolved
@@ -120,16 +120,7 @@
             ? createDecider(decisionTask)
             : cache.getOrCreate(decisionTask, this::createDecider);
     try {
-<<<<<<< HEAD
-      if (decisionTask.isSetQuery()) {
-        return processQuery(decisionTaskIterator, decider);
-      } else {
-        return processDecision(decisionTaskIterator, decider);
-=======
-      decider.decide(decisionTask);
-      DecisionsHelper decisionsHelper = ((ReplayDecider) decider).getDecisionsHelper();
-      List<Decision> decisions = decisionsHelper.getDecisions();
-
+      List<Decision> decisions = decider.decide(decisionTask);
       if (log.isTraceEnabled()) {
         WorkflowExecution execution = decisionTask.getWorkflowExecution();
         log.trace(
@@ -153,9 +144,8 @@
                 + " completed with "
                 + decisions.size()
                 + " new decisions");
->>>>>>> 53c5286b
-      }
-      return createCompletedRequest(decisionTask, decisionsHelper, decisions);
+      }
+      return createCompletedRequest(decisionTask, decisions);
     } catch (Exception e) {
       if (stickyTaskListName != null) {
         cache.invalidate(decisionTask);
@@ -168,47 +158,8 @@
     }
   }
 
-<<<<<<< HEAD
-  private Result processDecision(
-      DecisionTaskWithHistoryIterator decisionTaskIterator, Decider decider) throws Throwable {
-    List<Decision> decisions = decider.decide(decisionTaskIterator);
-
-    PollForDecisionTaskResponse decisionTask = decisionTaskIterator.getDecisionTask();
-
-    if (log.isTraceEnabled()) {
-      WorkflowExecution execution = decisionTask.getWorkflowExecution();
-      log.trace(
-          "WorkflowTask startedEventId="
-              + decisionTask.getStartedEventId()
-              + ", WorkflowID="
-              + execution.getWorkflowId()
-              + ", RunID="
-              + execution.getRunId()
-              + " completed with "
-              + WorkflowExecutionUtils.prettyPrintDecisions(decisions));
-    } else if (log.isDebugEnabled()) {
-      WorkflowExecution execution = decisionTask.getWorkflowExecution();
-      log.debug(
-          "WorkflowTask startedEventId="
-              + decisionTask.getStartedEventId()
-              + ", WorkflowID="
-              + execution.getWorkflowId()
-              + ", RunID="
-              + execution.getRunId()
-              + " completed with "
-              + decisions.size()
-              + " new decisions");
-    }
-
-    return createCompletedRequest(decisionTask, decisions);
-  }
-
-  private Result processQuery(
-      DecisionTaskWithHistoryIterator decisionTaskIterator, Decider decider) {
-    PollForDecisionTaskResponse decisionTask = decisionTaskIterator.getDecisionTask();
-=======
   private Result processQuery(PollForDecisionTaskResponse decisionTask) {
->>>>>>> 53c5286b
+
     RespondQueryTaskCompletedRequest queryCompletedRequest = new RespondQueryTaskCompletedRequest();
     queryCompletedRequest.setTaskToken(decisionTask.getTaskToken());
     try {
