/*
 *  Copyright 2012-2016 Amazon.com, Inc. or its affiliates. All Rights Reserved.
 *
 *  Modifications copyright (C) 2017 Uber Technologies, Inc.
 *
 *  Licensed under the Apache License, Version 2.0 (the "License"). You may not
 *  use this file except in compliance with the License. A copy of the License is
 *  located at
 *
 *  http://aws.amazon.com/apache2.0
 *
 *  or in the "license" file accompanying this file. This file is distributed on
 *  an "AS IS" BASIS, WITHOUT WARRANTIES OR CONDITIONS OF ANY KIND, either
 *  express or implied. See the License for the specific language governing
 *  permissions and limitations under the License.
 */

package com.uber.cadence.internal.replay;

import com.uber.cadence.*;
import com.uber.cadence.internal.common.OptionsUtils;
import com.uber.cadence.internal.metrics.MetricsType;
import com.uber.cadence.internal.replay.HistoryHelper.DecisionEvents;
import com.uber.cadence.internal.replay.HistoryHelper.DecisionEventsIterator;
import com.uber.cadence.internal.worker.DecisionTaskWithHistoryIterator;
import com.uber.cadence.internal.worker.WorkflowExecutionException;
import com.uber.cadence.workflow.Functions;
import com.uber.m3.tally.Scope;
import java.time.Duration;
import java.util.List;
import java.util.concurrent.CancellationException;
import java.util.concurrent.TimeUnit;
import java.util.concurrent.atomic.AtomicReference;
import java.util.function.Consumer;
import org.slf4j.Logger;
import org.slf4j.LoggerFactory;

/**
 * Implements decider that relies on replay of a worklfow code. An instance of this class is created
 * per decision.
 */
class ReplayDecider implements Decider {

  private static final Logger log = LoggerFactory.getLogger(ReplayDecider.class);

  private static final int MILLION = 1000000;

  private final DecisionsHelper decisionsHelper;

  private final DecisionContextImpl context;

  private ReplayWorkflow workflow;

  private boolean cancelRequested;

  private boolean completed;

  private WorkflowExecutionException failure;

  private long wakeUpTime;

  private Consumer<Exception> timerCancellationHandler;

  private final Scope metricsScope;

  private long wfStartTime = -1;

  ReplayDecider(
      String domain,
      ReplayWorkflow workflow,
      DecisionsHelper decisionsHelper,
      Scope metricsScope,
      boolean enableLoggingInReplay) {
    this.workflow = workflow;
    this.decisionsHelper = decisionsHelper;
    this.metricsScope = metricsScope;
    PollForDecisionTaskResponse decisionTask = decisionsHelper.getTask();
    WorkflowExecutionStartedEventAttributes startedEvent =
        decisionTask.getHistory().events.get(0).getWorkflowExecutionStartedEventAttributes();
    if (startedEvent == null) {
      throw new IllegalArgumentException(
          "First event in the history is not WorkflowExecutionStarted");
    }

    context =
        new DecisionContextImpl(
            decisionsHelper, domain, decisionTask, startedEvent, enableLoggingInReplay);
    context.setMetricsScope(metricsScope);
  }

  private void handleWorkflowExecutionStarted(HistoryEvent event) throws Exception {
    workflow.start(event, context);
  }

  private void processEvent(HistoryEvent event) throws Throwable {
    EventType eventType = event.getEventType();
    switch (eventType) {
      case ActivityTaskCanceled:
        context.handleActivityTaskCanceled(event);
        break;
      case ActivityTaskCompleted:
        context.handleActivityTaskCompleted(event);
        break;
      case ActivityTaskFailed:
        context.handleActivityTaskFailed(event);
        break;
      case ActivityTaskStarted:
        decisionsHelper.handleActivityTaskStarted(event);
        break;
      case ActivityTaskTimedOut:
        context.handleActivityTaskTimedOut(event);
        break;
      case ExternalWorkflowExecutionCancelRequested:
        context.handleChildWorkflowExecutionCancelRequested(event);
        decisionsHelper.handleExternalWorkflowExecutionCancelRequested(event);
        break;
      case ChildWorkflowExecutionCanceled:
        context.handleChildWorkflowExecutionCanceled(event);
        break;
      case ChildWorkflowExecutionCompleted:
        context.handleChildWorkflowExecutionCompleted(event);
        break;
      case ChildWorkflowExecutionFailed:
        context.handleChildWorkflowExecutionFailed(event);
        break;
      case ChildWorkflowExecutionStarted:
        context.handleChildWorkflowExecutionStarted(event);
        break;
      case ChildWorkflowExecutionTerminated:
        context.handleChildWorkflowExecutionTerminated(event);
        break;
      case ChildWorkflowExecutionTimedOut:
        context.handleChildWorkflowExecutionTimedOut(event);
        break;
      case DecisionTaskCompleted:
        // NOOP
        break;
      case DecisionTaskScheduled:
        // NOOP
        break;
      case DecisionTaskStarted:
        throw new IllegalArgumentException("not expected");
      case DecisionTaskTimedOut:
        // Handled in the processEvent(event)
        break;
      case ExternalWorkflowExecutionSignaled:
        context.handleExternalWorkflowExecutionSignaled(event);
        break;
      case StartChildWorkflowExecutionFailed:
        context.handleStartChildWorkflowExecutionFailed(event);
        break;
      case TimerFired:
        handleTimerFired(event);
        break;
      case WorkflowExecutionCancelRequested:
        handleWorkflowExecutionCancelRequested(event);
        break;
      case WorkflowExecutionSignaled:
        handleWorkflowExecutionSignaled(event);
        break;
      case WorkflowExecutionStarted:
        handleWorkflowExecutionStarted(event);
        break;
      case WorkflowExecutionTerminated:
        // NOOP
        break;
      case WorkflowExecutionTimedOut:
        // NOOP
        break;
      case ActivityTaskScheduled:
        decisionsHelper.handleActivityTaskScheduled(event);
        break;
      case ActivityTaskCancelRequested:
        decisionsHelper.handleActivityTaskCancelRequested(event);
        break;
      case RequestCancelActivityTaskFailed:
        decisionsHelper.handleRequestCancelActivityTaskFailed(event);
        break;
      case MarkerRecorded:
        context.handleMarkerRecorded(event);
        break;
      case WorkflowExecutionCompleted:
        break;
      case WorkflowExecutionFailed:
        break;
      case WorkflowExecutionCanceled:
        break;
      case WorkflowExecutionContinuedAsNew:
        break;
      case TimerStarted:
        decisionsHelper.handleTimerStarted(event);
        break;
      case TimerCanceled:
        context.handleTimerCanceled(event);
        break;
      case SignalExternalWorkflowExecutionInitiated:
        decisionsHelper.handleSignalExternalWorkflowExecutionInitiated(event);
        break;
      case SignalExternalWorkflowExecutionFailed:
        context.handleSignalExternalWorkflowExecutionFailed(event);
        break;
      case RequestCancelExternalWorkflowExecutionInitiated:
        decisionsHelper.handleRequestCancelExternalWorkflowExecutionInitiated(event);
        break;
      case RequestCancelExternalWorkflowExecutionFailed:
        decisionsHelper.handleRequestCancelExternalWorkflowExecutionFailed(event);
        break;
      case StartChildWorkflowExecutionInitiated:
        decisionsHelper.handleStartChildWorkflowExecutionInitiated(event);
        break;
      case CancelTimerFailed:
        decisionsHelper.handleCancelTimerFailed(event);
        break;
      case DecisionTaskFailed:
        break;
    }
  }

  private void eventLoop() {
    if (completed) {
      return;
    }
    try {
      completed = workflow.eventLoop();
    } catch (Error e) {
      throw e; // errors fail decision, not a workflow
    } catch (WorkflowExecutionException e) {
      failure = e;
      completed = true;
    } catch (CancellationException e) {
      if (!cancelRequested) {
        failure = workflow.mapUnexpectedException(e);
      }
      completed = true;
    } catch (Throwable e) {
      // can cast as Error is caught above.
      failure = workflow.mapUnexpectedException((Exception) e);
      completed = true;
    }
  }

  private void mayBeCompleteWorkflow() {
    if (completed) {
      completeWorkflow();
    } else {
      updateTimers();
    }
  }

  private void completeWorkflow() {
    if (failure != null) {
      decisionsHelper.failWorkflowExecution(failure);
      metricsScope.counter(MetricsType.WORKFLOW_FAILED_COUNTER).inc(1);
    } else if (cancelRequested) {
      decisionsHelper.cancelWorkflowExecution();
      metricsScope.counter(MetricsType.WORKFLOW_CANCELLED_COUNTER).inc(1);
    } else {
      ContinueAsNewWorkflowExecutionParameters continueAsNewOnCompletion =
          context.getContinueAsNewOnCompletion();
      if (continueAsNewOnCompletion != null) {
        decisionsHelper.continueAsNewWorkflowExecution(continueAsNewOnCompletion);
        metricsScope.counter(MetricsType.WORKFLOW_CONTINUE_AS_NEW_COUNTER).inc(1);
      } else {
        byte[] workflowOutput = workflow.getOutput();
        decisionsHelper.completeWorkflowExecution(workflowOutput);
        metricsScope.counter(MetricsType.WORKFLOW_COMPLETED_COUNTER).inc(1);
      }
    }

    if (wfStartTime != -1) {
      long nanoTime =
          TimeUnit.NANOSECONDS.convert(System.currentTimeMillis(), TimeUnit.MILLISECONDS);
      com.uber.m3.util.Duration d = com.uber.m3.util.Duration.ofNanos(nanoTime - wfStartTime);
      metricsScope.timer(MetricsType.WORKFLOW_E2E_LATENCY).record(d);
    }
  }

  private void updateTimers() {
    long nextWakeUpTime = workflow.getNextWakeUpTime();
    if (nextWakeUpTime == 0) {
      if (timerCancellationHandler != null) {
        timerCancellationHandler.accept(null);
        timerCancellationHandler = null;
      }
      wakeUpTime = nextWakeUpTime;
      return;
    }
    if (wakeUpTime == nextWakeUpTime && timerCancellationHandler != null) {
      return; // existing timer
    }
    long delayMilliseconds = nextWakeUpTime - context.currentTimeMillis();
    if (delayMilliseconds < 0) {
      throw new IllegalStateException("Negative delayMilliseconds=" + delayMilliseconds);
    }
    // Round up to the nearest second as we don't want to deliver a timer
    // earlier than requested.
    long delaySeconds =
        OptionsUtils.roundUpToSeconds(Duration.ofMillis(delayMilliseconds)).getSeconds();
    if (timerCancellationHandler != null) {
      timerCancellationHandler.accept(null);
      timerCancellationHandler = null;
    }
    wakeUpTime = nextWakeUpTime;
    timerCancellationHandler =
        context.createTimer(
            delaySeconds,
            (t) -> {
              // Intentionally left empty.
              // Timer ensures that decision is scheduled at the time workflow can make progress.
              // But no specific timer related action is necessary as Workflow.sleep is just a
              // Workflow.await with a time based condition.
            });
  }

  private void handleWorkflowExecutionCancelRequested(HistoryEvent event) {
    context.setCancelRequested(true);
    String cause = event.getWorkflowExecutionCancelRequestedEventAttributes().getCause();
    workflow.cancel(cause);
    cancelRequested = true;
  }

  private void handleTimerFired(HistoryEvent event) {
    TimerFiredEventAttributes attributes = event.getTimerFiredEventAttributes();
    String timerId = attributes.getTimerId();
    if (timerId.equals(DecisionsHelper.FORCE_IMMEDIATE_DECISION_TIMER)) {
      return;
    }
    context.handleTimerFired(attributes);
  }

  private void handleWorkflowExecutionSignaled(HistoryEvent event) {
    assert (event.getEventType() == EventType.WorkflowExecutionSignaled);
    final WorkflowExecutionSignaledEventAttributes signalAttributes =
        event.getWorkflowExecutionSignaledEventAttributes();
    if (completed) {
      throw new IllegalStateException("Signal received after workflow is closed.");
    }
    this.workflow.handleSignal(
        signalAttributes.getSignalName(), signalAttributes.getInput(), event.getEventId());
  }

  @Override
  public List<Decision> decide(DecisionTaskWithHistoryIterator decisionTaskWithHistoryIterator)
      throws Throwable {
    decideImpl(decisionTaskWithHistoryIterator, null);
    return getDecisionsHelper().getDecisions();
  }

<<<<<<< HEAD
=======
  @Override
  public void decide(DecisionTaskWithHistoryIterator decisionTaskWithHistoryIterator)
      throws Throwable {
    decideImpl(decisionTaskWithHistoryIterator, null);
  }

>>>>>>> 07c389c6
  private void decideImpl(
      DecisionTaskWithHistoryIterator decisionTaskWithHistoryIterator, Functions.Proc query)
      throws Throwable {
    try {
      HistoryHelper historyHelper = new HistoryHelper(decisionTaskWithHistoryIterator);
      DecisionEventsIterator iterator = historyHelper.getIterator();
      if ((decisionsHelper.getNextDecisionEventId()
              != historyHelper.getPreviousStartedEventId()
                  + 2) // getNextDecisionEventId() skips over completed.
          && (decisionsHelper.getNextDecisionEventId() != 0
              && historyHelper.getPreviousStartedEventId() != 0)) {
        throw new IllegalStateException(
            String.format(
                "ReplayDecider expects next event id at %d. History's previous started event id is %d",
                decisionsHelper.getNextDecisionEventId(),
                historyHelper.getPreviousStartedEventId()));
      }

      while (iterator.hasNext()) {
        DecisionEvents decision = iterator.next();

        context.setReplaying(decision.isReplay());
        context.setReplayCurrentTimeMilliseconds(decision.getReplayCurrentTimeMilliseconds());

        decisionsHelper.handleDecisionTaskStartedEvent(decision);
        // Markers must be cached first as their data is needed when processing events.
        for (HistoryEvent event : decision.getMarkers()) {
          processEvent(event);
        }
        for (HistoryEvent event : decision.getEvents()) {
          processEvent(event);
        }
        eventLoop();
        mayBeCompleteWorkflow();
        if (decision.isReplay()) {
          decisionsHelper.notifyDecisionSent();
        }
        // Updates state machines with results of the previous decisions
        for (HistoryEvent event : decision.getDecisionEvents()) {
          processEvent(event);
        }
      }
    } catch (Error e) {
      metricsScope.counter(MetricsType.DECISION_TASK_ERROR_COUNTER).inc(1);
      throw e;
    } finally {
      if (query != null) {
        query.apply();
      }
      if (completed) {
        close();
      }
    }
  }

  @Override
  public void close() {
    workflow.close();
  }

  DecisionsHelper getDecisionsHelper() {
    return decisionsHelper;
  }

  @Override
  public byte[] query(DecisionTaskWithHistoryIterator decisionTaskIterator, WorkflowQuery query)
      throws Throwable {
    AtomicReference<byte[]> result = new AtomicReference<>();
<<<<<<< HEAD

    decideImpl(
        decisionTaskIterator,
        () -> result.set(workflow.query(decisionTaskIterator.getDecisionTask().getQuery())));
=======
    decideImpl(decisionTaskIterator, () -> result.set(workflow.query(query)));
>>>>>>> 07c389c6
    return result.get();
  }
}<|MERGE_RESOLUTION|>--- conflicted
+++ resolved
@@ -346,15 +346,6 @@
     return getDecisionsHelper().getDecisions();
   }
 
-<<<<<<< HEAD
-=======
-  @Override
-  public void decide(DecisionTaskWithHistoryIterator decisionTaskWithHistoryIterator)
-      throws Throwable {
-    decideImpl(decisionTaskWithHistoryIterator, null);
-  }
-
->>>>>>> 07c389c6
   private void decideImpl(
       DecisionTaskWithHistoryIterator decisionTaskWithHistoryIterator, Functions.Proc query)
       throws Throwable {
@@ -423,14 +414,11 @@
   public byte[] query(DecisionTaskWithHistoryIterator decisionTaskIterator, WorkflowQuery query)
       throws Throwable {
     AtomicReference<byte[]> result = new AtomicReference<>();
-<<<<<<< HEAD
 
     decideImpl(
         decisionTaskIterator,
         () -> result.set(workflow.query(decisionTaskIterator.getDecisionTask().getQuery())));
-=======
-    decideImpl(decisionTaskIterator, () -> result.set(workflow.query(query)));
->>>>>>> 07c389c6
+
     return result.get();
   }
 }