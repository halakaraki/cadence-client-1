/*
 *  Copyright 2012-2016 Amazon.com, Inc. or its affiliates. All Rights Reserved.
 *
 *  Modifications copyright (C) 2017 Uber Technologies, Inc.
 *
 *  Licensed under the Apache License, Version 2.0 (the "License"). You may not
 *  use this file except in compliance with the License. A copy of the License is
 *  located at
 *
 *  http://aws.amazon.com/apache2.0
 *
 *  or in the "license" file accompanying this file. This file is distributed on
 *  an "AS IS" BASIS, WITHOUT WARRANTIES OR CONDITIONS OF ANY KIND, either
 *  express or implied. See the License for the specific language governing
 *  permissions and limitations under the License.
 */

package com.uber.cadence.internal.sync;

import com.uber.cadence.PollForDecisionTaskResponse;
import com.uber.cadence.WorkflowExecution;
import com.uber.cadence.converter.DataConverter;
import com.uber.cadence.internal.replay.DeciderCache;
import com.uber.cadence.internal.replay.ReplayDecisionTaskHandler;
import com.uber.cadence.internal.worker.DecisionTaskHandler;
import com.uber.cadence.internal.worker.SingleWorkerOptions;
import com.uber.cadence.internal.worker.WorkflowWorker;
import com.uber.cadence.serviceclient.IWorkflowService;
import com.uber.cadence.workflow.Functions.Func;
import com.uber.cadence.workflow.WorkflowInterceptor;
import java.lang.reflect.Type;
import java.time.Duration;
import java.util.Objects;
import java.util.concurrent.ThreadPoolExecutor;
import java.util.concurrent.TimeUnit;
import java.util.function.Consumer;
import java.util.function.Function;

/** Workflow worker that supports POJO workflow implementations. */
public class SyncWorkflowWorker implements Consumer<PollForDecisionTaskResponse> {

  private final WorkflowWorker worker;
  private final POJOWorkflowImplementationFactory factory;
  private final SingleWorkerOptions options;

  public SyncWorkflowWorker(
      IWorkflowService service,
      String domain,
      String taskList,
      Function<WorkflowInterceptor, WorkflowInterceptor> interceptorFactory,
      SingleWorkerOptions options,
      DeciderCache cache,
      String stickyTaskListName,
      Duration stickyDecisionScheduleToStartTimeout,
      ThreadPoolExecutor workflowThreadPool) {
    Objects.requireNonNull(workflowThreadPool);

    factory =
        new POJOWorkflowImplementationFactory(
            options.getDataConverter(),
            workflowThreadPool,
            interceptorFactory,
<<<<<<< HEAD
            options.getMetricsScope(),
            cache);

=======
            options.getMetricsScope());
>>>>>>> 60a7fdb5
    DecisionTaskHandler taskHandler =
        new ReplayDecisionTaskHandler(
            domain,
            factory,
            cache,
            options,
            stickyTaskListName,
<<<<<<< HEAD
            stickyDecisionScheduleToStartTimeout);
=======
            stickyDecisionScheduleToStartTimeout,
            service);
>>>>>>> 60a7fdb5

    worker = new WorkflowWorker(service, domain, taskList, options, taskHandler);
    this.options = options;
  }

  public void setWorkflowImplementationTypes(Class<?>[] workflowImplementationTypes) {
    factory.setWorkflowImplementationTypes(workflowImplementationTypes);
  }

  public <R> void addWorkflowImplementationFactory(Class<R> clazz, Func<R> factory) {
    this.factory.addWorkflowImplementationFactory(clazz, factory);
  }

  public void start() {
    worker.start();
  }

  public void shutdown() {
    worker.shutdown();
  }

  public void shutdownNow() {
    worker.shutdownNow();
  }

  public boolean awaitTermination(long timeout, TimeUnit unit) throws InterruptedException {
    return worker.awaitTermination(timeout, unit);
  }

  public boolean shutdownAndAwaitTermination(long timeout, TimeUnit unit)
      throws InterruptedException {
    return worker.shutdownAndAwaitTermination(timeout, unit);
  }

  public boolean isRunning() {
    return worker.isRunning();
  }

  public void suspendPolling() {
    worker.suspendPolling();
  }

  public void resumePolling() {
    worker.resumePolling();
  }

  public <R> R queryWorkflowExecution(
      WorkflowExecution execution,
      String queryType,
      Class<R> resultClass,
      Type resultType,
      Object[] args)
      throws Exception {
    DataConverter dataConverter = options.getDataConverter();
    byte[] serializedArgs = dataConverter.toData(args);
    byte[] result = worker.queryWorkflowExecution(execution, queryType, serializedArgs);
    return dataConverter.fromData(result, resultClass, resultType);
  }

  @Override
  public void accept(PollForDecisionTaskResponse pollForDecisionTaskResponse) {
    worker.accept(pollForDecisionTaskResponse);
  }
}<|MERGE_RESOLUTION|>--- conflicted
+++ resolved
@@ -60,13 +60,9 @@
             options.getDataConverter(),
             workflowThreadPool,
             interceptorFactory,
-<<<<<<< HEAD
             options.getMetricsScope(),
             cache);
 
-=======
-            options.getMetricsScope());
->>>>>>> 60a7fdb5
     DecisionTaskHandler taskHandler =
         new ReplayDecisionTaskHandler(
             domain,
@@ -74,12 +70,8 @@
             cache,
             options,
             stickyTaskListName,
-<<<<<<< HEAD
-            stickyDecisionScheduleToStartTimeout);
-=======
             stickyDecisionScheduleToStartTimeout,
             service);
->>>>>>> 60a7fdb5
 
     worker = new WorkflowWorker(service, domain, taskList, options, taskHandler);
     this.options = options;
