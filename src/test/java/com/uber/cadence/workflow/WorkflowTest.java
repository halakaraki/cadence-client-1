--- conflicted
+++ resolved
@@ -239,10 +239,8 @@
 
   @After
   public void tearDown() throws Throwable {
-<<<<<<< HEAD
-=======
-    worker.shutdown(Duration.ofMinutes(1));
->>>>>>> 5d9cfade
+    workerfactory.shutdown(Duration.ofMinutes(1));
+
     activitiesImpl.close();
     if (testEnvironment != null) {
       testEnvironment.close();
